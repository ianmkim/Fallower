--- conflicted
+++ resolved
@@ -8,19 +8,17 @@
 git submodule update --init --recursive
 ```
 
-<<<<<<< HEAD
 ## Ros Dependencies Needed
 ```
 ros-noetic-cv-bridge
 ros-noetic-vision-opencv
 
 ```
-=======
+
 ## ROS Setup 
 ```
 roscore # run the ros master
 roslaunch kill_depth rosbot_hardware_no_depth.launch # run the modified camera & lidar module without the depth processing
 rosluanch rosbot_ekf all.launch # normal motor control and whatnot
 
-```
->>>>>>> fdc66300
+```