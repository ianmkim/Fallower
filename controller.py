#!/usr/bin/env python3

# Author: Tim (Kyoung Tae) Kim
# Date: November 13th, 2021

# Import of python modules.
import math
from enum import Enum
import numpy as np
import random

# import of relevant libraries.
import rospy  # module for ROS APIs
from geometry_msgs.msg import Twist, Point
from sensor_msgs.msg import LaserScan  # message type for scan
import tf
import message_filters

# Constants.
# Topic names
DEFAULT_CMD_VEL_TOPIC = 'cmd_vel'
DEFAULT_SCAN_TOPIC = 'scan'  # name of topic for Stage simulator
# DEFAULT_SCAN_TOPIC = 'scan' # For Gazebo, 'scan'

# Frequency at which the loop operates
FREQUENCY = 10  # Hz.

# Velocities that will be used
LINEAR_VELOCITY = 0.2  # m/s
ANGULAR_VELOCITY = math.pi/8

# Goal distance to the wall
THRESHOLD_DISTANCE = 0.05  # m
TARGET_DISTANCE = 35000  # z values
TARGET_DIRECTION = 200

# Field of view in radians that is checked in front of the robot
MIN_SCAN_ANGLE_RAD = - 180.0 / 180 * math.pi
MAX_SCAN_ANGLE_RAD = + 180.0 / 180 * math.pi

RESOLUTION = 768


class PD:
    # controller constructor
    def __init__(self, kp, kd):
        self._p = kp      # proportional gain
        self._d = kd      # derivative gain

    # step function that calculates new linear/angular velocity
    def step(self, error_list, dt):
        u = self._p * error_list[-1]
        if(len(error_list) > 1):
            u += self._d * (error_list[-1] - error_list[-2])/dt
        if (len(error_list) >= 3):
            error_list.pop(0)
        return u

# finite state machine


class fsm(Enum):
    INITIAL = 1
    COLLISION = 2
    TRACKING = 3
    STAND_BY = 4


class PersonTracker():

    def __init__(self, controller, linear_velocity=LINEAR_VELOCITY,
                 angular_velocity=ANGULAR_VELOCITY, scan_angle=[
                     MIN_SCAN_ANGLE_RAD, MAX_SCAN_ANGLE_RAD],
                 threshold_distance=THRESHOLD_DISTANCE, target_distance=TARGET_DISTANCE, target_direction=TARGET_DIRECTION):
        # Setting up publishers/subscribers.
        self._cmd_pub = rospy.Publisher(
            DEFAULT_CMD_VEL_TOPIC, Twist, queue_size=1)
        self._laser_sub = message_filters.Subscriber(
            DEFAULT_SCAN_TOPIC, LaserScan)
        # add subscriber to fall detection node (size of frame box)
        # x, y, z  (x, y) is center of frame box, z is the depth (distance to person)
        self._fall_sub = message_filters.Subscriber("location_status", Point)
        # TO DO: add publisher to planner node (to track and recover target)
        ##  self._planner_pub = rospy.Publisher("planner", str, queue_size=1)
        self.ts = message_filters.ApproximateTimeSynchronizer(
            [self._laser_sub, self._fall_sub], 1, 1, allow_headerless=True)
        self.ts.registerCallback(self._callback)

        # set up the controller
        self.controller = controller

        self.linear_velocity = linear_velocity    # linear velocity of robot
        self.angular_velocity = angular_velocity
        self.scan_angle = scan_angle              # angle for field of view

        self.threshold_distance = threshold_distance       # minimum distance to obstacle
        self.target_distance = target_distance             # target distance to person
        self.target_direction = target_direction           # target direction to person

        # list of errors for target distance
        self.direction_error_list = []
        self.distance_error_list = []
        self.x_values = []
        self.z_values = []

        # intial state of the robot
        self._fsm = fsm.INITIAL
        self.fall_msg = ''
    # move the robot

    def move(self, linear_vel, angular_vel):
        twist_msg = Twist()
        twist_msg.linear.x = linear_vel
        twist_msg.angular.z = angular_vel
        self._cmd_pub.publish(twist_msg)

    # stop the robot
    def stop(self):
        twist_msg = Twist()
        self._cmd_pub.publish(twist_msg)

    def _callback(self, laser_msg, fall_msg):
        ############################### Laser #####################################
        min_distance = float('-inf')

        for i in range(len(laser_msg.ranges)):
            if float('-inf') < laser_msg.ranges[i] and laser_msg.ranges[i] < float('inf'):
                min_distance = min(min_distance, laser_msg.ranges[i])

        # print("min distance", min_distance)
        # rotate if minimum distance less than goal
        # if min_distance < THRESHOLD_DISTANCE:
        #     self._fsm = fsm.COLLISION
        # else:
        #     self._fsm = fsm.TRACKING

        ################################ Fall #####################################

        # store fall msg and x, z values
        self.fall_msg = fall_msg
        self.z_values.append(fall_msg.z)
        self.x_values.append(fall_msg.x)
        if len(self.z_values) > 30:
            self.z_values.pop(0)

        if len(self.x_values) > 30:
            self.x_values.pop(0)

        print("x, y value", fall_msg.x, fall_msg.y)

        # calculate the distance and append to error
        direction_error = self.target_direction - \
            sum(self.x_values)/len(self.x_values)
        distance_error = self.target_distance - \
            sum(self.z_values)/len(self.z_values)
        self.direction_error_list.append(direction_error)
        self.distance_error_list.append(distance_error)

        ###########################################################################

    def spin(self):
        rate = rospy.Rate(FREQUENCY)  # loop at 10 Hz.

        while not rospy.is_shutdown():
            print("FSM Mode: ", self._fsm)

            # wait until errors have been generated
            if self._fsm == fsm.INITIAL:
                if len(self.x_values) > 0:
                    self._fsm = fsm.TRACKING

            # rotate if collision expected by the laser
            elif self._fsm == fsm.COLLISION:

                angle = random.uniform(0, math.pi)
                start_time = rospy.get_rostime()
                duration = rospy.Duration(abs(angle)/self.angular_velocity)

                while not rospy.is_shutdown():

                    if rospy.get_rostime() - start_time < duration:
                        self.move(0, np.sign(angle) * self.angular_velocity)
                    else:
                        self.stop()
                        break

                    rate.sleep()
                self._fsm = fsm.TRACKING

            # otherwise rotate by angle provided by controller
            elif self._fsm == fsm.TRACKING:

                # calculation by PD controller
                new_rotation = self.controller.step(
                    self.direction_error_list, 0.1)
                new_velocity = self.controller.step(
                    self.distance_error_list, 0.1)

                if (not self.fall_msg) or self.fall_msg.x == 0:
                    self.stop()
                else:
                    print("Linear Velocity: ", max(0, new_velocity/80000))
                    print("Angular Velocity: ", new_rotation/200)
                    self.move(max(0, new_velocity/80000), new_rotation/200)

            rate.sleep()


def main():
    """ Main Function """
    # 1st. initialization of node.
    rospy.init_node("person_tracker")

    # Sleep for a few seconds to wait for the registration.
    rospy.sleep(2)

    # Initialize controller
<<<<<<< HEAD
    controller = PD(1.1,2)
=======
    controller = PD(1.1, 2)
>>>>>>> c23fd5fc

    # Initialization of the class for the robot following the right wall
    tracker = PersonTracker(controller)

    # If interrupted, send a stop command before interrupting.
    rospy.on_shutdown(tracker.stop)

    try:
        tracker.spin()
    except rospy.ROSInterruptException:
        rospy.logerr("ROS node interrupted.")


if __name__ == '__main__':
    main()<|MERGE_RESOLUTION|>--- conflicted
+++ resolved
@@ -215,11 +215,7 @@
     rospy.sleep(2)
 
     # Initialize controller
-<<<<<<< HEAD
     controller = PD(1.1,2)
-=======
-    controller = PD(1.1, 2)
->>>>>>> c23fd5fc
 
     # Initialization of the class for the robot following the right wall
     tracker = PersonTracker(controller)
